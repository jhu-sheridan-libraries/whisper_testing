--- conflicted
+++ resolved
@@ -608,14 +608,10 @@
 
 def log_benchmark(audio_path: str, duration: float, num_speakers: int, model: str, processing_time: float):
     """Log benchmark data to CSV file"""
-<<<<<<< HEAD
-    benchmark_file = "/output/whisper_benchmarks.csv"
-=======
     if is_running_in_colab():
         benchmark_file = "/content/data/whisper_benchmarks.csv"
     else:
         benchmark_file = "/data/whisper_benchmarks.csv"
->>>>>>> f741d041
     timestamp = datetime.datetime.now().strftime("%Y-%m-%d %H:%M:%S")
     
     # Get CPU info
@@ -761,8 +757,6 @@
         output_path = f"/output/{input_basename}.{args.format}"
         print(f"No output path specified, using: {output_path}")
     
-<<<<<<< HEAD
-=======
     # Verify input file exists
     if not os.path.exists(args.audio_file):
         print(f"ERROR: Input file not found: {args.audio_file}")
@@ -773,8 +767,6 @@
         args.audio_file = convert_mp4_to_wav(args.audio_file)
         print(f"Unable to diarize MP4, converted to WAV file: {args.audio_file}")
 
-
->>>>>>> f741d041
     try:
         # Transcribe the audio with num_speakers parameter
         segments = transcribe_audio(args.audio_file, args.model, args.task, args.language, args.num_speakers)
